/*
 *  Licensed to GraphHopper and Peter Karich under one or more contributor license
 *  agreements. See the NOTICE file distributed with this work for
 *  additional information regarding copyright ownership.
 *
 *  GraphHopper licenses this file to you under the Apache License,
 *  Version 2.0 (the "License"); you may not use this file except
 *  in compliance with the License. You may obtain a copy of the
 *  License at
 *
 *       http://www.apache.org/licenses/LICENSE-2.0
 *
 *  Unless required by applicable law or agreed to in writing, software
 *  distributed under the License is distributed on an "AS IS" BASIS,
 *  WITHOUT WARRANTIES OR CONDITIONS OF ANY KIND, either express or implied.
 *  See the License for the specific language governing permissions and
 *  limitations under the License.
 */
package com.graphhopper.routing.util;

import com.graphhopper.reader.OSMWay;
import java.util.HashMap;
import java.util.HashSet;
import java.util.Map;
import java.util.Set;

/**
 * @author Peter Karich
 * @author Nop
 */
public class CarFlagEncoder extends AbstractFlagEncoder {

<<<<<<< HEAD
    /**
     * Should be only instantied via EncodingManager
     */
    protected CarFlagEncoder() {
=======
    private HashSet<String> intended = new HashSet<String>();

    public CarFlagEncoder() {
>>>>>>> c21efefe
        restrictions = new String[]{"motorcar", "motor_vehicle", "vehicle", "access"};
        restrictedValues.add("private");
        restrictedValues.add("agricultural");
        restrictedValues.add("forestry");
        restrictedValues.add("no");
        restrictedValues.add("restricted");

        intended.add("yes");
    }

    /**
     * Define the encoding flags for car
     *
     * @param index
     * @param shift bit offset for the first bit used by this encoder
     * @return adjusted shift pointing behind the last used field
     */
    @Override
    public int defineBits(int index, int shift) {
        // first two bits are reserved for route handling in superclass
        shift = super.defineBits(index, shift);

        speedEncoder = new EncodedValue("Speed", shift, 5, 5, SPEED.get("secondary"), SPEED.get("motorway"));

        // speed used 5 bits
        return shift + 5;
    }

    int getSpeed(String string) {
        Integer speed = SPEED.get(string);
        if (speed == null)
            throw new IllegalStateException("car, no speed found for:" + string);
        return speed;
    }

    @Override
    public int isAllowed(OSMWay way) {
        String highwayValue = way.getTag("highway");
        if (highwayValue == null) {
            if (way.hasTag("route", ferries)) {
                String markedFor = way.getTag("motorcar");
                if (markedFor == null)
                    markedFor = way.getTag("motor_vehicle");
                if ("yes".equals(markedFor))
                    return acceptBit | ferryBit;
            }
            return 0;
        } else {
            if (!SPEED.containsKey(highwayValue))
                return 0;

            // do not drive street cars into fords
            if( (way.hasTag( "highway", "ford" ) || way.hasTag( "ford" ))
                    && !way.hasTag( restrictions, intended ) )
                return 0;

            // check access restrictions
            if (way.hasTag(restrictions, restrictedValues))
                return 0;

            return acceptBit;
        }
    }

    @Override
    public int handleWayTags(int allowed, OSMWay way) {
        if ((allowed & acceptBit) == 0)
            return 0;

        int encoded;
        if ((allowed & ferryBit) == 0) {
            String highwayValue = way.getTag("highway");
            // get assumed speed from highway type
            Integer speed = getSpeed(highwayValue);
            // apply speed limit
            int maxspeed = parseSpeed(way.getTag("maxspeed"));
            if (maxspeed > 0 && speed > maxspeed)
                speed = maxspeed;

            // limit speed to max 30 km/h if bad surface
            if (speed > 30 && way.hasTag("surface", BAD_SURFACE))
                speed = 30;

            encoded = speedEncoder.setValue(0, speed);

            // usually used with a node, this does not work as intended
            // if( "toll_booth".equals( osmProperties.get( "barrier" ) ) )
            if (way.hasTag("oneway", oneways) || way.hasTag("junction", "roundabout")) {
                if (way.hasTag("oneway", "-1"))
                    encoded |= backwardBit;
                else
                    encoded |= forwardBit;
            } else
                encoded |= directionBitMask;

        } else {
            // TODO read duration and calculate speed 00:30 for ferry
            encoded = speedEncoder.setValue(0, 10);
            encoded |= directionBitMask;
        }

        return encoded;
    }

    @Override public String toString() {
        return "CAR";
    }
    private static final Set<String> BAD_SURFACE = new HashSet<String>() {
        {
            add("cobblestone");
            add("grass_paver");
            add("gravel");
            add("sand");
            add("paving_stones");
            add("dirt");
            add("ground");
            add("grass");
        }
    };
    /**
     * A map which associates string to speed. Get some impression:
     * http://www.itoworld.com/map/124#fullscreen
     * http://wiki.openstreetmap.org/wiki/OSM_tags_for_routing/Maxspeed
     */
    private static final Map<String, Integer> SPEED = new HashMap<String, Integer>() {
        {
            // autobahn
            put("motorway", 100);
            put("motorway_link", 70);
            // bundesstraße
            put("trunk", 70);
            put("trunk_link", 65);
            // linking bigger town
            put("primary", 65);
            put("primary_link", 60);
            // linking towns + villages
            put("secondary", 60);
            put("secondary_link", 50);
            // streets without middle line separation
            put("tertiary", 50);
            put("tertiary_link", 40);
            put("unclassified", 30);
            put("residential", 30);
            // spielstraße
            put("living_street", 10);
            put("service", 20);
            // unknown road
            put("road", 20);
            // forestry stuff
            put("track", 20);
        }
    };
}<|MERGE_RESOLUTION|>--- conflicted
+++ resolved
@@ -30,16 +30,12 @@
  */
 public class CarFlagEncoder extends AbstractFlagEncoder {
 
-<<<<<<< HEAD
+    private HashSet<String> intended = new HashSet<String>();
+
     /**
      * Should be only instantied via EncodingManager
      */
     protected CarFlagEncoder() {
-=======
-    private HashSet<String> intended = new HashSet<String>();
-
-    public CarFlagEncoder() {
->>>>>>> c21efefe
         restrictions = new String[]{"motorcar", "motor_vehicle", "vehicle", "access"};
         restrictedValues.add("private");
         restrictedValues.add("agricultural");
@@ -92,8 +88,8 @@
                 return 0;
 
             // do not drive street cars into fords
-            if( (way.hasTag( "highway", "ford" ) || way.hasTag( "ford" ))
-                    && !way.hasTag( restrictions, intended ) )
+            if ((way.hasTag("highway", "ford") || way.hasTag("ford"))
+                    && !way.hasTag(restrictions, intended))
                 return 0;
 
             // check access restrictions
