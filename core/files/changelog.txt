--- conflicted
+++ resolved
@@ -1,11 +1,7 @@
-<<<<<<< HEAD
 0.7    
     GraphHopper class is refactored regarding RoutingAlgorithmFactory in order to fix problem when integrating flexibility routing, most of the CH related stuff is moved into CHAlgoFactoryDecorator, several methods are deprecated to use the methods of the decorator, see #631
     WeightingMap is now named HintsMap
-=======
-0.7
     use the correct graphHopperFolder as no automatic fallback to 'folder-gh' is happening anymore, see #704
->>>>>>> e7804a64
     removed setWeightLimit as too unspecific for arbitrary weights, use setMaxVisitedNodes instead
     missing renames for Path.setEdgeEntry -> setSPTEntry and AbstractAlgorithm.createEdgeEntry -> createSPTEntry
 
